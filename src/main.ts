import { NestFactory } from '@nestjs/core';
import { ValidationPipe } from '@nestjs/common';
import { DocumentBuilder, SwaggerModule } from '@nestjs/swagger';
import { AppModule } from './app.module';

async function bootstrap() {
  console.log('🚀 Starting OptimaleMD Backend...');
  console.log('NODE_ENV:', process.env.NODE_ENV);
  console.log('PORT:', process.env.PORT);
  
  const app = await NestFactory.create(AppModule, {
    logger: ['error', 'warn', 'log', 'debug', 'verbose'],
  });
  
  // Global validation pipe
  app.useGlobalPipes(new ValidationPipe({
    whitelist: true,
    forbidNonWhitelisted: true,
    transform: true,
  }));
  
  // Global prefix - only apply to non-health endpoints
  app.setGlobalPrefix('api', {
    exclude: ['/health', '/']
  });
  
<<<<<<< HEAD
  // CORS
  app.enableCors(
    {
      origin: [
        'https://optimalmd-mu.vercel.app',
        'http://localhost:3000',  
        'https://www.optimalemd.health',
        'https://optimalemd.health',
        'http://localhost:5173',
        'http://localhost:5174',
        'http://localhost:8080'
      ],
      methods: ['GET', 'POST', 'PUT', 'DELETE', 'OPTIONS', 'PATCH'],
      allowedHeaders: ['Content-Type', 'Authorization'],
      credentials: true,
    },
  );
=======
  // CORS configuration - Allow all origins
  app.enableCors({
    origin: true, // Allow all origins
    methods: ['GET', 'POST', 'PUT', 'DELETE', 'OPTIONS', 'PATCH'],
    allowedHeaders: ['Content-Type', 'Authorization', 'Accept', 'Origin', 'X-Requested-With'],
    exposedHeaders: ['Content-Range', 'X-Content-Range'],
    credentials: true,
    preflightContinue: false,
    optionsSuccessStatus: 204,
  });
>>>>>>> 030ce0d2
  
  // Swagger configuration
  const config = new DocumentBuilder()
    .setTitle('OptimaleMD API')
    .setDescription('The OptimaleMD Backend API for patient management and authentication')
    .setVersion('1.0')
    .addTag('auth', 'Authentication endpoints')
    .addTag('users', 'User management endpoints')
    .addBearerAuth(
      {
        type: 'http',
        scheme: 'bearer',
        bearerFormat: 'JWT',
        name: 'JWT',
        description: 'Enter JWT token',
        in: 'header',
      },
      'JWT-auth', // This name here is important for references
    )
    .build();
  
  const document = SwaggerModule.createDocument(app, config);
  SwaggerModule.setup('api/docs', app, document, {
    swaggerOptions: {
      persistAuthorization: true,
    },
  });
  
  const port = process.env.PORT || 3000;
  await app.listen(port, '0.0.0.0');
  console.log(`✅ Application is running on: http://0.0.0.0:${port}`);
  console.log(`📚 Swagger documentation available at: http://0.0.0.0:${port}/api/docs`);
  console.log(`🏥 Health check available at: http://0.0.0.0:${port}/health`);
  console.log('🌐 CORS enabled for: ALL ORIGINS');
}

bootstrap().catch((error) => {
  console.error('❌ Failed to start application:', error);
  process.exit(1);
});<|MERGE_RESOLUTION|>--- conflicted
+++ resolved
@@ -24,7 +24,6 @@
     exclude: ['/health', '/']
   });
   
-<<<<<<< HEAD
   // CORS
   app.enableCors(
     {
@@ -42,18 +41,6 @@
       credentials: true,
     },
   );
-=======
-  // CORS configuration - Allow all origins
-  app.enableCors({
-    origin: true, // Allow all origins
-    methods: ['GET', 'POST', 'PUT', 'DELETE', 'OPTIONS', 'PATCH'],
-    allowedHeaders: ['Content-Type', 'Authorization', 'Accept', 'Origin', 'X-Requested-With'],
-    exposedHeaders: ['Content-Range', 'X-Content-Range'],
-    credentials: true,
-    preflightContinue: false,
-    optionsSuccessStatus: 204,
-  });
->>>>>>> 030ce0d2
   
   // Swagger configuration
   const config = new DocumentBuilder()
